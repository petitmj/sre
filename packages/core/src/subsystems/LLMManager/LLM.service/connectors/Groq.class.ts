import Groq from 'groq-sdk';
import EventEmitter from 'events';

<<<<<<< HEAD
import Agent from '@sre/AgentManager/Agent.class';
import { TOOL_USE_DEFAULT_MODEL, JSON_RESPONSE_INSTRUCTION, BUILT_IN_MODEL_PREFIX } from '@sre/constants';
=======
import { Agent } from '@sre/AgentManager/Agent.class';
import { TOOL_USE_DEFAULT_MODEL, JSON_RESPONSE_INSTRUCTION } from '@sre/constants';
>>>>>>> dc093877
import { Logger } from '@sre/helpers/Log.helper';
import { AccessRequest } from '@sre/Security/AccessControl/AccessRequest.class';
import { TLLMParams, TLLMMessageBlock, ToolData, TLLMMessageRole, APIKeySource } from '@sre/types/LLM.types';
import { LLMHelper } from '@sre/LLMManager/LLM.helper';

<<<<<<< HEAD
import { LLMChatResponse, LLMConnector } from '../LLMConnector';
import SystemEvents from '@sre/Core/SystemEvents';
=======
import { ImagesResponse, LLMChatResponse, LLMConnector } from '../LLMConnector';
import { SystemEvents } from '@sre/Core/SystemEvents';
>>>>>>> dc093877

const console = Logger('GroqConnector');

type ChatCompletionCreateParams = {
    model: string;
    messages: any;
    max_tokens?: number;
    temperature?: number;
    stop?: string[];
    top_p?: number;
    tools?: any;
    tool_choice?: string;
    stream?: boolean;
};

type ToolRequestParams = {
    model: string;
    messages: TLLMMessageBlock[];
    toolsConfig: { tools: ToolData[]; tool_choice: string };
    credentials: { apiKey: string };
};

// TODO [Forhad]: Apply proper types at for function params and return value

export class GroqConnector extends LLMConnector {
    public name = 'LLM:Groq';

    protected async chatRequest(acRequest: AccessRequest, params: TLLMParams, agent: string | Agent): Promise<LLMChatResponse> {
        let messages = params?.messages || [];

        const agentId = agent instanceof Agent ? agent.id : agent;

        //#region Handle JSON response format
        const responseFormat = params?.responseFormat || '';
        if (responseFormat === 'json') {
            if (messages?.[0]?.role === 'system') {
                messages[0].content += JSON_RESPONSE_INSTRUCTION;
            } else {
                messages.unshift({ role: 'system', content: JSON_RESPONSE_INSTRUCTION });
            }
        }
        //#endregion Handle JSON response format

        const apiKey = params?.credentials?.apiKey;
        if (!apiKey) throw new Error('Please provide an API key for Groq');

        const groq = new Groq({ apiKey });

        // TODO: implement groq specific token counting
        // this.validateTokensLimit(params);

        const chatCompletionArgs: {
            model: string;
            messages: any; // TODO [Forhad]: apply proper typing
            max_tokens?: number;
            temperature?: number;
            top_p?: number;
            stop?: string[];
        } = {
            model: params.model,
            messages,
        };

        if (params.maxTokens !== undefined) chatCompletionArgs.max_tokens = params.maxTokens;
        if (params.temperature !== undefined) chatCompletionArgs.temperature = params.temperature;
        if (params.topP !== undefined) chatCompletionArgs.top_p = params.topP;
        if (params.stopSequences?.length) chatCompletionArgs.stop = params.stopSequences;

        try {
            const response = await groq.chat.completions.create(chatCompletionArgs);
            const content = response.choices[0]?.message?.content;
            const finishReason = response.choices[0]?.finish_reason;
            const usage = response.usage;

            this.reportUsage(usage, {
                modelEntryName: params.modelEntryName,
                keySource: params.credentials.isUserKey ? APIKeySource.User : APIKeySource.Smyth,
                agentId,
                teamId: params.teamId,
            });

            return { content, finishReason };
        } catch (error) {
            throw error;
        }
    }

    protected async visionRequest(acRequest: AccessRequest, prompt, params: TLLMParams, agent: string | Agent): Promise<LLMChatResponse> {
        throw new Error('Vision requests are not supported by Groq');
    }

    protected async multimodalRequest(acRequest: AccessRequest, prompt, params: TLLMParams, agent: string | Agent): Promise<LLMChatResponse> {
        throw new Error('Multimodal request is not supported for Groq.');
    }

    protected async toolRequest(acRequest: AccessRequest, params: TLLMParams, agent: string | Agent): Promise<any> {
        try {
            const apiKey = params?.credentials?.apiKey;

            const groq = new Groq({ apiKey });

            const messages = params?.messages || [];

            const agentId = agent instanceof Agent ? agent.id : agent;

            let chatCompletionArgs: ChatCompletionCreateParams = {
                model: params.model,
                messages,
            };

            if (params.maxTokens) chatCompletionArgs.max_tokens = params.maxTokens;

            if (params?.toolsConfig?.tools) chatCompletionArgs.tools = params?.toolsConfig?.tools;
            if (params?.toolsConfig?.tool_choice) chatCompletionArgs.tool_choice = params?.toolsConfig?.tool_choice as any; // TODO [Forhad]: apply proper typing

            const result = await groq.chat.completions.create(chatCompletionArgs as any); // TODO [Forhad]: apply proper typing
            const message = result?.choices?.[0]?.message;
            const toolCalls = message?.tool_calls;
            const usage = result.usage;
            this.reportUsage(usage, {
                modelEntryName: params.modelEntryName,
                keySource: params.credentials.isUserKey ? APIKeySource.User : APIKeySource.Smyth,
                agentId,
                teamId: params.teamId,
            });

            let toolsData: ToolData[] = [];
            let useTool = false;

            if (toolCalls) {
                toolsData = toolCalls.map((tool, index) => ({
                    index,
                    id: tool.id,
                    type: tool.type,
                    name: tool.function.name,
                    arguments: tool.function.arguments,
                    role: TLLMMessageRole.Assistant,
                }));
                useTool = true;
            }

            return {
                data: { useTool, message, content: message?.content ?? '', toolsData },
            };
        } catch (error: any) {
            throw error;
        }
    }

    protected async imageGenRequest(acRequest: AccessRequest, prompt, params: TLLMParams, agent: string | Agent): Promise<any> {
        throw new Error('Image generation request is not supported for Groq.');
    }

    // ! DEPRECATED METHOD
    protected async streamToolRequest(
        acRequest: AccessRequest,
        { model = TOOL_USE_DEFAULT_MODEL, messages, toolsConfig: { tools, tool_choice }, apiKey = '' },
    ): Promise<any> {
        throw new Error('streamToolRequest() is Deprecated!');
    }

    protected async streamRequest(acRequest: AccessRequest, params: TLLMParams, agent: string | Agent): Promise<EventEmitter> {
        const emitter = new EventEmitter();
        const usage_data = [];
        const apiKey = params?.credentials?.apiKey;

        const groq = new Groq({ apiKey });

        const messages = params?.messages || [];

        const agentId = agent instanceof Agent ? agent.id : agent;

        let chatCompletionArgs: {
            model: string;
            messages: any; // TODO [Forhad]: apply proper typing
            max_tokens?: number;
            tools?: any; // TODO [Forhad]: apply proper typing
            tool_choice?: any; // TODO [Forhad]: apply proper typing
            stream?: boolean;
            stream_options?: { include_usage: boolean };
        } = {
            model: params.model,
            messages,
            stream: true,
            stream_options: { include_usage: true },
        };

        if (params?.maxTokens !== undefined) chatCompletionArgs.max_tokens = params.maxTokens;

        if (params.toolsConfig?.tools) chatCompletionArgs.tools = params.toolsConfig?.tools;
        if (params.toolsConfig?.tool_choice) chatCompletionArgs.tool_choice = params.toolsConfig?.tool_choice;

        try {
            const stream = await groq.chat.completions.create(chatCompletionArgs);

            let toolsData: ToolData[] = [];

            (async () => {
                for await (const chunk of stream as any) {
                    const delta = chunk.choices[0]?.delta;
                    const usage = chunk['x_groq']?.usage || chunk['usage'];

                    if (usage) {
                        usage_data.push(usage);
                    }
                    emitter.emit('data', delta);

                    if (delta?.content) {
                        emitter.emit('content', delta.content);
                    }

                    if (delta?.tool_calls) {
                        delta.tool_calls.forEach((toolCall, index) => {
                            if (!toolsData[index]) {
                                toolsData[index] = {
                                    index,
                                    id: toolCall.id,
                                    type: toolCall.type,
                                    name: toolCall.function?.name,
                                    arguments: toolCall.function?.arguments,
                                    role: 'assistant',
                                };
                            } else {
                                toolsData[index].arguments += toolCall.function?.arguments || '';
                            }
                        });
                    }
                }

                if (toolsData.length > 0) {
                    emitter.emit('toolsData', toolsData);
                }

                usage_data.forEach((usage) => {
                    // probably we can acc them and send them as one event
                    this.reportUsage(usage, {
                        modelEntryName: params.modelEntryName,
                        keySource: params.credentials.isUserKey ? APIKeySource.User : APIKeySource.Smyth,
                        agentId,
                        teamId: params.teamId,
                    });
                });

                setTimeout(() => {
                    emitter.emit('end', toolsData);
                }, 100);
            })();

            return emitter;
        } catch (error: any) {
            throw error;
        }
    }

    protected async multimodalStreamRequest(acRequest: AccessRequest, params: any): Promise<EventEmitter> {
        throw new Error('Groq model does not support passthrough with File(s)');
    }

    public formatToolsConfig({ type = 'function', toolDefinitions, toolChoice = 'auto' }) {
        let tools = [];

        if (type === 'function') {
            tools = toolDefinitions.map((tool) => {
                const { name, description, properties, requiredFields } = tool;

                return {
                    type: 'function',
                    function: {
                        name,
                        description,
                        parameters: {
                            type: 'object',
                            properties,
                            required: requiredFields,
                        },
                    },
                };
            });
        }

        return tools?.length > 0 ? { tools, tool_choice: toolChoice } : {};
    }

    public getConsistentMessages(messages: TLLMMessageBlock[]): TLLMMessageBlock[] {
        const _messages = LLMHelper.removeDuplicateUserMessages(messages);

        return _messages.map((message) => {
            const _message = { ...message };
            let textContent = '';

            if (message?.parts) {
                textContent = message.parts.map((textBlock) => textBlock?.text || '').join(' ');
            } else if (Array.isArray(message?.content)) {
                textContent = message.content.map((textBlock) => textBlock?.text || '').join(' ');
            } else if (message?.content) {
                textContent = message.content as string;
            }

            _message.content = textContent;

            return _message;
        });
    }

    protected reportUsage(
        usage: Groq.Completions.CompletionUsage & { prompt_tokens_details?: { cached_tokens?: number } },
        metadata: { modelEntryName: string; keySource: APIKeySource; agentId: string; teamId: string },
    ) {
        // SmythOS (built-in) models have a prefix, so we need to remove it to get the model name
        const modelName = metadata.modelEntryName.replace(BUILT_IN_MODEL_PREFIX, '');

        const usageData = {
            sourceId: `llm:${modelName}`,
            input_tokens: usage?.prompt_tokens - (usage?.prompt_tokens_details?.cached_tokens || 0),
            output_tokens: usage?.completion_tokens,
            input_tokens_cache_write: 0,
            input_tokens_cache_read: usage?.prompt_tokens_details?.cached_tokens || 0,
            keySource: metadata.keySource,
            agentId: metadata.agentId,
            teamId: metadata.teamId,
        };
        SystemEvents.emit('USAGE:LLM', usageData);

        return usageData;
    }
}<|MERGE_RESOLUTION|>--- conflicted
+++ resolved
@@ -1,25 +1,15 @@
 import Groq from 'groq-sdk';
 import EventEmitter from 'events';
 
-<<<<<<< HEAD
-import Agent from '@sre/AgentManager/Agent.class';
+import { Agent } from '@sre/AgentManager/Agent.class';
 import { TOOL_USE_DEFAULT_MODEL, JSON_RESPONSE_INSTRUCTION, BUILT_IN_MODEL_PREFIX } from '@sre/constants';
-=======
-import { Agent } from '@sre/AgentManager/Agent.class';
-import { TOOL_USE_DEFAULT_MODEL, JSON_RESPONSE_INSTRUCTION } from '@sre/constants';
->>>>>>> dc093877
 import { Logger } from '@sre/helpers/Log.helper';
 import { AccessRequest } from '@sre/Security/AccessControl/AccessRequest.class';
 import { TLLMParams, TLLMMessageBlock, ToolData, TLLMMessageRole, APIKeySource } from '@sre/types/LLM.types';
 import { LLMHelper } from '@sre/LLMManager/LLM.helper';
 
-<<<<<<< HEAD
 import { LLMChatResponse, LLMConnector } from '../LLMConnector';
-import SystemEvents from '@sre/Core/SystemEvents';
-=======
-import { ImagesResponse, LLMChatResponse, LLMConnector } from '../LLMConnector';
 import { SystemEvents } from '@sre/Core/SystemEvents';
->>>>>>> dc093877
 
 const console = Logger('GroqConnector');
 
