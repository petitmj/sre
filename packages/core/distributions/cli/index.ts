--- conflicted
+++ resolved
@@ -9,7 +9,6 @@
 
 //============== CLI Args ==============//
 const argv = minimist(process.argv.slice(2));
-<<<<<<< HEAD
 try {
     if (argv['v']) { console.log('v0.0.1'); process.exit(); }
     if (argv['d']) { console.log(argv); process.exit(); }
@@ -24,26 +23,7 @@
     console.log(error.message);
     process.exit(1);
 }
-=======
-if (argv['v']) {
-    console.log('v0.0.1');
-    process.exit();
-}
-if (argv['d']) {
-    console.log(argv);
-    process.exit();
-}
-if (argv['h'] | argv['h']) {
-    help();
-    process.exit();
-}
-if (!argv['data-path']) argv['data-path'] = process.cwd();
-if (!argv['agent']) throw Error('You must provide --agent argument');
-if (!fs.existsSync(argv['agent'])) throw Error(`Agent at ${argv['agent']} does not exist`);
-if (!argv['vault']) throw Error('You must provide --vault argument');
-if (!fs.existsSync(argv['vault'])) throw Error(`Vault at ${argv['vault']} does not exist`);
-if (argv['vault-key'] && !fs.existsSync(argv['vault-key'])) throw Error(`Vault at ${argv['vault-key']} does not exist`);
->>>>>>> a76a646b
+
 
 process.env.LOG_LEVEL = 'none';
 process.env.DATA_PATH = argv['data-path'];
@@ -93,11 +73,7 @@
 
     const agentData = fs.readFileSync(argv['agent'], 'utf-8');
     const data = JSON.parse(agentData);
-<<<<<<< HEAD
     data['teamId']='default';
-=======
-    data.teamId = 'default';
->>>>>>> a76a646b
 
     //console.log(argv);
     const output = await AgentProcess.load(data).run(process.argv);
