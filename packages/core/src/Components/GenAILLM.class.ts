--- conflicted
+++ resolved
@@ -283,10 +283,7 @@
         useSystemPrompt: Joi.boolean().optional().label('Use System Prompt'),
         useContextWindow: Joi.boolean().optional().label('Use Context Window'),
         maxContextWindowLength: Joi.number().optional().min(0).label('Maximum Context Window Length'),
-<<<<<<< HEAD
         verbosity: Joi.string().valid('low', 'medium', 'high').optional().allow('').allow(null).label('Verbosity'),
-=======
->>>>>>> 7c426566
 
         // #region Web Search
         useWebSearch: Joi.boolean().optional().label('Use Web Search'),
