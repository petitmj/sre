--- conflicted
+++ resolved
@@ -3,11 +3,8 @@
 import { createHash } from 'crypto';
 
 const console = Logger('Connector');
-<<<<<<< HEAD
 const lCache = new LocalCache();
-=======
 
->>>>>>> b1ef4869
 export class Connector {
     public name: string;
     public started = false;
@@ -23,7 +20,7 @@
      * @returns A new instance of the current class.
      */
     public instance(config: any): this {
-<<<<<<< HEAD
+
         const configHash = createHash('sha256').update(JSON.stringify(config)).digest('hex');
         const key = `${this.name}-${configHash}`;
 
@@ -39,14 +36,7 @@
         return instance;
     }
 
-=======
-        // Using 'this.constructor' to refer to the class of the current instance.
-        // The 'as any' cast is necessary because TypeScript doesn't automatically
-        // recognize that 'this.constructor' can be invoked with 'new'.
-        const constructor = this.constructor as { new (config: any): any };
-        return new constructor(config);
-    }
->>>>>>> b1ef4869
+
     public async start() {
         console.info(`Starting ${this.name} connector ...`);
         this.started = true;
