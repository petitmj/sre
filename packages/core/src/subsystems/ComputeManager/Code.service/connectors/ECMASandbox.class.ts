import { IAccessCandidate, TAccessLevel } from '@sre/types/ACL.types';
import { ACL } from '@sre/Security/AccessControl/ACL.class';
import { CodeConfig, CodePreparationResult, CodeConnector, CodeInput, CodeDeployment, CodeExecutionResult } from '../CodeConnector';
import { AccessRequest } from '@sre/Security/AccessControl/AccessRequest.class';
import { Logger } from '@sre/helpers/Log.helper';
import axios from 'axios';
import { generateExecutableCode, runJs } from '@sre/helpers/ECMASandbox.helper';
import { validateAsyncMainFunction } from '@sre/helpers/AWSLambdaCode.helper';

const console = Logger('ECMASandbox');
export class ECMASandbox extends CodeConnector {
    public name = 'ECMASandbox';
    private sandboxUrl: string;

    constructor(config: { sandboxUrl: string }) {
        super(config);
        this.sandboxUrl = config.sandboxUrl;
    }
    public async prepare(acRequest: AccessRequest, codeUID: string, input: CodeInput, config: CodeConfig): Promise<CodePreparationResult> {
        return {
            prepared: true,
            errors: [],
            warnings: [],
        };
    }

    public async deploy(acRequest: AccessRequest, codeUID: string, input: CodeInput, config: CodeConfig): Promise<CodeDeployment> {
        return {
            id: codeUID,
            runtime: config.runtime,
            createdAt: new Date(),
            status: 'Deployed',
        };
    }

    public async execute(acRequest: AccessRequest, codeUID: string, inputs: Record<string, any>, config: CodeConfig): Promise<CodeExecutionResult> {
        try {
            const { isValid, error, parameters } = validateAsyncMainFunction(inputs.code);
            if (!isValid) {
                return {
                    output: undefined,
                    executionTime: 0,
                    success: false,
                    errors: [error],
                };
            }
            const executableCode = generateExecutableCode(inputs.code, parameters, inputs.inputs);
            if (!this.sandboxUrl) {
                //Temporarily disable the builtin ECMASandbox

                // run js code in isolated vm
<<<<<<< HEAD
                console.debug('Running code in isolated vm');
                const executionStartTime = Date.now();
                const result = await runJs(executableCode);
                const executionTime = Date.now() - executionStartTime;
                console.debug(`Code result: ${result}`);
                return {
                    output: result,
                    executionTime,
                    success: true,
                    errors: [],
=======
                // console.debug('Running code in isolated vm');
                // const result = await runJs(executableCode);
                // console.debug(`Code result: ${result}`);
                // return {
                //     output: result?.Output,
                //     executionTime: 0,
                //     success: true,
                //     errors: [],
                // };

                return {
                    output: undefined,
                    executionTime: 0,
                    success: false,
                    errors: ['Builtin ECMASandbox not implemented'],
>>>>>>> 84b44b22
                };
            } else {
                console.debug('Running code in remote sandbox');
                const executionStartTime = Date.now();
                const result: any = await axios.post(this.sandboxUrl, { code: executableCode }).catch((error) => ({ error }));
                const executionTime = Date.now() - executionStartTime;
                if (result.error) {
                    const error = result.error?.response?.data || result.error?.message || result.error.toString() || 'Unknown error';
                    console.error(`Error running code: ${JSON.stringify(error, null, 2)}`);
                    return {
                        output: undefined,
                        executionTime,
                        success: false,
                        errors: [error],
                    };
                } else {
                    console.debug(`Code result: ${result?.data?.Output}`);
                    return {
                        output: result.data?.Output,
                        executionTime,
                        success: true,
                        errors: [],
                    };
                }
            }
        } catch (error) {
            console.error(`Error running code: ${error}`);
            return {
                output: undefined,
                executionTime: 0,
                success: false,
                errors: [error],
            };
        }
    }
    public async executeDeployment(
        acRequest: AccessRequest,
        codeUID: string,
        deploymentId: string,
        inputs: Record<string, any>,
        config: CodeConfig
    ): Promise<CodeExecutionResult> {
        const result = await this.execute(acRequest, codeUID, inputs, config);
        return result;
    }

    public async listDeployments(acRequest: AccessRequest, codeUID: string, config: CodeConfig): Promise<CodeDeployment[]> {
        return [];
    }

    public async getDeployment(acRequest: AccessRequest, codeUID: string, deploymentId: string, config: CodeConfig): Promise<CodeDeployment | null> {
        return null;
    }

    public async deleteDeployment(acRequest: AccessRequest, codeUID: string, deploymentId: string): Promise<void> {
        return;
    }

    public async getResourceACL(resourceId: string, candidate: IAccessCandidate): Promise<ACL> {
        const acl = new ACL();

        //give Read access everytime
        //FIXME: !!!!!! IMPORTANT !!!!!!  this implementation have to be changed in order to reflect the security model of AWS Lambda
        acl.addAccess(candidate.role, candidate.id, TAccessLevel.Read);

        return acl;
    }
}<|MERGE_RESOLUTION|>--- conflicted
+++ resolved
@@ -49,7 +49,7 @@
                 //Temporarily disable the builtin ECMASandbox
 
                 // run js code in isolated vm
-<<<<<<< HEAD
+
                 console.debug('Running code in isolated vm');
                 const executionStartTime = Date.now();
                 const result = await runJs(executableCode);
@@ -60,23 +60,7 @@
                     executionTime,
                     success: true,
                     errors: [],
-=======
-                // console.debug('Running code in isolated vm');
-                // const result = await runJs(executableCode);
-                // console.debug(`Code result: ${result}`);
-                // return {
-                //     output: result?.Output,
-                //     executionTime: 0,
-                //     success: true,
-                //     errors: [],
-                // };
 
-                return {
-                    output: undefined,
-                    executionTime: 0,
-                    success: false,
-                    errors: ['Builtin ECMASandbox not implemented'],
->>>>>>> 84b44b22
                 };
             } else {
                 console.debug('Running code in remote sandbox');
