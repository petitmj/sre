--- conflicted
+++ resolved
@@ -31,11 +31,8 @@
 import FSign from './FSign.class';
 import MultimodalLLM from './MultimodalLLM.class';
 import ServerlessCode from './ServerlessCode.class';
-<<<<<<< HEAD
 import GenAILLM from './GenAILLM.class';
-=======
 import FileStore from './FileStore.class';
->>>>>>> db9e1ee1
 
 const components = {
     Component: new Component(),
@@ -73,11 +70,8 @@
     Classifier: new Classifier(),
     MultimodalLLM: new MultimodalLLM(),
     ServerlessCode: new ServerlessCode(),
-<<<<<<< HEAD
     GenAILLM: new GenAILLM(),
-=======
     FileStore: new FileStore(),
->>>>>>> db9e1ee1
 };
 
 export default components;