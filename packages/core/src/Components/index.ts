import Component from './Component.class';
import APIEndpoint from './APIEndpoint.class';
import APIOutput from './APIOutput.class';
import PromptGenerator from './PromptGenerator.class';
import APICall from './APICall/APICall.class';
import VisionLLM from './VisionLLM.class';
import FSleep from './FSleep.class';
import FHash from './FHash.class';
import FEncDec from './FEncDec.class';
import FTimestamp from './FTimestamp.class';
import DataSourceLookup from './DataSourceLookup.class';
import DataSourceIndexer from './DataSourceIndexer.class';
import DataSourceCleaner from './DataSourceCleaner.class';
import JSONFilter from './JSONFilter.class';
import LogicAND from './LogicAND.class';
import LogicOR from './LogicOR.class';
import LogicXOR from './LogicXOR.class';
import LogicAtLeast from './LogicAtLeast.class';
import LogicAtMost from './LogicAtMost.class';
import AgentPlugin from './AgentPlugin.class';
import LLMAssistant from './LLMAssistant.class';
import Async from './Async.class';
import Await from './Await.class';
import ForEach from './ForEach.class';
import Code from './Code.class';
import HuggingFace from './HuggingFace.class';
import ZapierAction from './ZapierAction.class';
import GPTPlugin from './GPTPlugin.class';
import Classifier from './Classifier.class';
import FSign from './FSign.class';
import MultimodalLLM from './MultimodalLLM.class';
import GenAILLM from './GenAILLM.class';
import FileStore from './FileStore.class';
import WebScrape from './WebScrape.class';
import WebSearch from './WebSearch.class';
import ComponentHost from './ComponentHost.class';
<<<<<<< HEAD
import ServerlessCode from './ServerlessCode.class';
=======
import ImageGenerator from './ImageGenerator.class'; // Legacy
import TextToImage from './Image/TextToImage.class';
import ImageToImage from './Image/ImageToImage.class';
import ImageToText from './Image/ImageToText.class';
import BackgroundRemoval from './Image/BackgroundRemoval.class';
import ImageUpscaling from './Image/ImageUpscaling.class';
import RestyleControlNet from './Image/RestyleControlNet.class';
import RestyleIPAdapter from './Image/RestyleIPAdapter.class';
import Outpainting from './Image/Outpainting.class';
import Inpainting from './Image/Inpainting.class';
>>>>>>> 6f93d0d2

const components = {
    Component: new Component(),
    Note: new Component(), //this is a fake component
    APIEndpoint: new APIEndpoint(),
    APIOutput: new APIOutput(),
    PromptGenerator: new PromptGenerator(),
    LLMPrompt: new PromptGenerator(),
    APICall: new APICall(),
    VisionLLM: new VisionLLM(),
    FSleep: new FSleep(),
    FHash: new FHash(),
    FEncDec: new FEncDec(),
    FSign: new FSign(),
    FTimestamp: new FTimestamp(),
    DataSourceLookup: new DataSourceLookup(),
    DataSourceIndexer: new DataSourceIndexer(),
    DataSourceCleaner: new DataSourceCleaner(),
    JSONFilter: new JSONFilter(),
    LogicAND: new LogicAND(),
    LogicOR: new LogicOR(),
    LogicXOR: new LogicXOR(),
    LogicAtLeast: new LogicAtLeast(),
    LogicAtMost: new LogicAtMost(),
    AgentPlugin: new AgentPlugin(),
    LLMAssistant: new LLMAssistant(),
    Async: new Async(),
    Await: new Await(),
    ForEach: new ForEach(),
    Code: new Code(),
    HuggingFace: new HuggingFace(),
    ZapierAction: new ZapierAction(),
    GPTPlugin: new GPTPlugin(),
    Classifier: new Classifier(),
    MultimodalLLM: new MultimodalLLM(),
    GenAILLM: new GenAILLM(),
    FileStore: new FileStore(),
    WebSearch: new WebSearch(),
    WebScrape: new WebScrape(),
    ComponentHost: new ComponentHost(),
<<<<<<< HEAD
    ServerlessCode: new ServerlessCode(),
=======
    ImageGenerator: new ImageGenerator(),
    TextToImage: new TextToImage(),
    ImageToImage: new ImageToImage(),
    ImageToText: new ImageToText(),
    BackgroundRemoval: new BackgroundRemoval(),
    ImageUpscaling: new ImageUpscaling(),
    RestyleControlNet: new RestyleControlNet(),
    RestyleIPAdapter: new RestyleIPAdapter(),
    Outpainting: new Outpainting(),
    Inpainting: new Inpainting(),
>>>>>>> 6f93d0d2
};

export default components;<|MERGE_RESOLUTION|>--- conflicted
+++ resolved
@@ -34,9 +34,7 @@
 import WebScrape from './WebScrape.class';
 import WebSearch from './WebSearch.class';
 import ComponentHost from './ComponentHost.class';
-<<<<<<< HEAD
 import ServerlessCode from './ServerlessCode.class';
-=======
 import ImageGenerator from './ImageGenerator.class'; // Legacy
 import TextToImage from './Image/TextToImage.class';
 import ImageToImage from './Image/ImageToImage.class';
@@ -47,7 +45,6 @@
 import RestyleIPAdapter from './Image/RestyleIPAdapter.class';
 import Outpainting from './Image/Outpainting.class';
 import Inpainting from './Image/Inpainting.class';
->>>>>>> 6f93d0d2
 
 const components = {
     Component: new Component(),
@@ -88,9 +85,7 @@
     WebSearch: new WebSearch(),
     WebScrape: new WebScrape(),
     ComponentHost: new ComponentHost(),
-<<<<<<< HEAD
     ServerlessCode: new ServerlessCode(),
-=======
     ImageGenerator: new ImageGenerator(),
     TextToImage: new TextToImage(),
     ImageToImage: new ImageToImage(),
@@ -101,7 +96,6 @@
     RestyleIPAdapter: new RestyleIPAdapter(),
     Outpainting: new Outpainting(),
     Inpainting: new Inpainting(),
->>>>>>> 6f93d0d2
 };
 
 export default components;